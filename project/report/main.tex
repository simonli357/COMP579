\documentclass{article}
\usepackage[final]{neurips_2024}
\usepackage[T1]{fontenc}    
\usepackage{hyperref}       
\usepackage{url}            
\usepackage{booktabs}       
\usepackage{amsfonts}       
\usepackage{nicefrac}       
\usepackage{microtype}      
\usepackage{xcolor}         
\usepackage{graphicx}   
\usepackage{amsmath}
\usepackage{float}

\setcitestyle{numbers}

\title{COMP 579 Final Project Report: Reinforcement Learning for Ms. Pac-Man}

\author{
    Ivy Hu\quad
    Simon Li\quad
    Kenza Bellebouir \\
    \texttt{nanqing.hu@mail.mcgill.ca} \quad
    \texttt{xi.yang.li@mcgill.ca} \quad
    \texttt{kenza.bellebouir@mail.mcgill.ca}
}

\begin{document}

\maketitle

\begin{abstract}
  We compare Rainbow DQN and Proximal Policy Optimization (PPO) in the visually complex Ms. Pac-Man environment. Rainbow DQN achieves higher peak rewards and stronger long-term learning, while PPO converges faster early on but suffers from instability. We further conduct ablation and color perturbation studies to assess architectural contributions and generalization, offering practical insights into RL training under sparse rewards and visual complexity.
\end{abstract}

\section{Introduction}

Deep reinforcement learning (RL) has achieved notable success in high-dimensional decision-making tasks, particularly within the Arcade Learning Environment (ALE) \cite{ale}, which provides a unified platform for evaluating algorithms on Atari 2600 games \cite{mnih2015human}. These environments are characterized by partial observability, sparse and delayed rewards, and the need for both short-term reactivity and long-term planning.

Among them, \textit{Ms. Pac-Man} is a particularly challenging domain due to its stochastic dynamics, diverse strategic possibilities, and visually rich inputs. It is thus well-suited for evaluating algorithmic robustness and scalability. In this work, we compare two prominent deep RL methods: Rainbow DQN \cite{hessel2018rainbow}, an enhanced value-based agent that integrates six key improvements over DQN, and Proximal Policy Optimization (PPO) \cite{schulman2017proximal}, a widely used policy-gradient algorithm known for its simplicity.

We implement both agents in the \texttt{MsPacman-v0} environment and conduct a detailed empirical evaluation. Beyond comparing baseline performance, we perform an ablation study of Rainbow DQN to assess the contribution of prioritized experience replay, noisy networks, and multi-step returns. To evaluate generalization, we test trained agents under visual domain shifts introduced via color perturbations. We further analyze sensitivity to hyperparameters by conducting targeted sweeps to identify configurations yielding strong and stable performance.

This study provides insights into the design and evaluation of RL in complex visual settings, highlighting the internal dynamics and generalization capabilities of Rainbow DQN relative to PPO.

\section{Background}

\subsection{Reinforcement Learning and MDPs}

Reinforcement Learning formalizes sequential decision-making as a Markov Decision Process (MDP), defined by $(\mathcal{S}, \mathcal{A}, \mathcal{P}, \mathcal{R}, \gamma)$, where $\mathcal{S}$ is the state space, $\mathcal{A}$ the action space, $\mathcal{P}(s'|s,a)$ the transition model, $\mathcal{R}(s,a)$ the reward function, and $\gamma \in [0,1)$ the discount factor. The agent selects actions to maximize expected return $\mathbb{E}[\sum_t \gamma^t r_t]$ based on its interactions with the environment.

\subsection{Rainbow DQN}

Rainbow DQN \cite{hessel2018rainbow} combines several enhancements to the original DQN \cite{mnih2015human}, aiming to improve sample efficiency, stability, and exploration. Double Q-learning addresses overestimation bias by decoupling action selection and evaluation in target computation. The dueling network architecture separates state-value and advantage estimation to refine action selection. Prioritized experience replay focuses learning on high-error transitions, improving data efficiency. Noisy networks inject trainable stochasticity into parameters, facilitating more efficient exploration. Multi-step returns accelerate learning by propagating rewards over multiple future steps. Distributional RL (C51) models a categorical distribution over future returns, enabling richer value representation.

\subsection{Proximal Policy Optimization (PPO)}

PPO \cite{schulman2017proximal} is a first-order policy-gradient algorithm that improves training stability by limiting policy updates through a clipped surrogate objective:
\[
L^{\text{CLIP}}(\theta) = \mathbb{E}_t \left[ \min \left( r_t(\theta) \hat{A}_t, \text{clip}(r_t(\theta), 1 - \epsilon, 1 + \epsilon) \hat{A}_t \right) \right],
\]
where $r_t(\theta)$ is the probability ratio between the new and old policies, and $\hat{A}_t$ is an estimate of the advantage function. PPO strikes a balance between exploration and stability, making it suitable for a wide range of tasks without extensive tuning.

<<<<<<< HEAD
Evaluating agents in visually rich environments like Ms. Pac-Man is non-trivial. RL training is prone to instability from non-stationarity, bootstrapping errors, and high sensitivity to hyperparameters. Sample efficiency is critical in pixel-based settings, and generalization remains an open challenge: minor visual perturbations can significantly degrade performance \cite{zhang2020investigation}.

=======
>>>>>>> bb697146
\subsection{Related Work}
Past approaches to Ms. Pac-Man include recurrent architectures for partial observability \cite{toromanoff2019deep} and planning-based methods like Monte Carlo Tree Search \cite{pieters2016monte}, often relying on engineered features. In contrast, we adopt a fully pixel-based learning setup and extend the robustness analysis via controlled visual perturbations.

\section{Methodology}

<<<<<<< HEAD
We evaluate agents in the \texttt{MsPacman-v0} environment from OpenAI Gym, built on the Arcade Learning Environment (ALE) \cite{ale}. Each state is a $210 \times 160 \times 3$ RGB frame, which we preprocess into $84 \times 84$ grayscale or normalized color images in the $[0,1]$ range. To provide temporal context, we stack the last four frames. The action space includes nine discrete actions (cardinal, diagonal, and no-op). The reward function is sparse: +10 for pellets, +200 for ghosts (after a power pellet), and a –1 step penalty. Episodes end when the agent loses three lives.
=======
\subsection{Environment}

We evaluate agents in the \texttt{MsPacman-v0} environment from OpenAI Gym, based on the Arcade Learning Environment (ALE) \cite{ale}. The environment outputs raw $210 \times 160 \times 3$ RGB frames, which we preprocess into $84 \times 84$ grayscale or color-normalized images scaled to $[0, 1]$. To encode temporal dynamics, we stack the last 4 frames as input. The action space comprises 9 discrete actions: four cardinal, four diagonal directions, and a no-op. Rewards are sparse: +10 for pellets, +200 for ghosts after a power pellet, and –1 per time step. Episodes end after the agent loses all 3 lives.

\subsection{Preprocessing}

We employ two preprocessing pipelines:

\textbf{Baseline:} RGB frames are converted to grayscale, resized to $84 \times 84$ via bilinear interpolation, normalized, and stacked across 4 frames.

\textbf{Color Perturbation:} To assess robustness, we introduce a custom \texttt{ColorPreprocessFrame} wrapper. Frames are first grayscaled, then tinted or transformed using OpenCV colormaps (e.g., \texttt{cv2.COLORMAP\_JET}). Tints include red, green, and blue channels. The result is a 3-channel RGB image that preserves semantic content while altering visual appearance.

\subsection{Model Architectures}

\paragraph{Rainbow DQN.} We implement the full Rainbow DQN \cite{hessel2018rainbow}, incorporating:
a convolutional encoder (32, 64, 64 filters); a dueling head with separate value and advantage streams; NoisyLinear layers ($\sigma=0.017$); a distributional output with 51 atoms over $[-10, 10]$; prioritized replay ($\alpha = 0.6$, $\beta$ annealed from 0.4 to 1.0); and multi-step returns with $n = 3$. The target network is updated every 1,000 steps. Training uses the Adam optimizer with a learning rate of $1 \times 10^{-4}$.

\paragraph{Proximal Policy Optimization (PPO).} PPO follows a shared convolutional encoder (identical to Rainbow), feeding into a 512-unit fully connected layer, then branching into actor and critic heads. We optimize the clipped surrogate objective ($\epsilon$) and use GAE with $\lambda$. PPO is trained with 3 different sets of hyperparameters representing different scenarios to determine which would be able to perform best.
>>>>>>> bb697146

We employ two preprocessing pipelines. The baseline pipeline converts RGB frames to grayscale, resizes them to $84 \times 84$ via bilinear interpolation, normalizes the pixel values, and stacks four frames. To evaluate robustness, we also introduce a \texttt{ColorPreprocessFrame} wrapper that applies red, green, or blue tints or OpenCV colormaps (e.g., \texttt{cv2.COLORMAP\_JET}) to grayscale frames, yielding semantically identical but visually altered 3-channel RGB inputs.

Our Rainbow DQN implementation follows the full architecture described in \cite{hessel2018rainbow}. It consists of a convolutional encoder (32, 64, 64 filters), a dueling head for value and advantage estimation, and NoisyLinear layers with initial standard deviation $\sigma=0.017$. The output is distributional, with 51 atoms over $[-10, 10]$. We use prioritized experience replay ($\alpha = 0.6$, $\beta$ annealed from 0.4 to 1.0) and multi-step returns with $n = 3$. Target networks are updated every 1,000 steps. The model is trained using Adam with a learning rate of $1 \times 10^{-4}$.

PPO shares the same convolutional encoder but uses a 512-unit fully connected layer and separate actor-critic heads. It optimizes the clipped surrogate objective with $\epsilon = 0.1$ and applies Generalized Advantage Estimation (GAE) with $\lambda = 0.95$. PPO is trained with a batch size of 32, a learning rate of $2.5 \times 10^{-4}$, and 256-step rollouts for 1000 updates (totaling 256,000 steps).

All agents are trained using stacked-frame observations and the Adam optimizer. Rainbow DQN is trained for 30,000–50,000 frames per setting; PPO is trained for 1,000 steps due to its on-policy nature. We use a fixed seed (357) across all experiments. Evaluation is performed post-training, with exploration disabled. Ablation and color robustness studies were run on an NVIDIA RTX 3080 laptop, while hyperparameter tuning was performed on a Mac notebook. Training time ranged from 2 to 5 hours depending on the setup.

To examine hyperparameter sensitivity, we ran a small grid search on three Rainbow DQN parameters: the Adam learning rate $\eta$, multi-step return length $n$, and prioritization exponent $\alpha$. Other settings remained fixed ($\gamma=0.99$, buffer size $10^5$, batch size 32, target network update every 1,000 frames, and $\beta$ annealed over 100,000 steps). We evaluated the cross-product:
\[
\eta \in \{1\times10^{-5},\,5\times10^{-5}\},\quad
n \in \{3,\,5\},\quad
\alpha \in \{0.4,\,0.6\},
\]
yielding eight configurations. Each was trained for 30,000 frames using the same seed. This sweep helped identify settings that enhanced reward growth or contributed to performance variance.

\section{Results and Discussion}

\subsection{PPO Hyperparameter Sensitivity}

We evaluated three PPO configurations: \textit{Balanced} (blue), \textit{Fast Training} (orange), and \textit{Aggressive} (green). The Aggressive setup, combining long rollouts, tight gradient clipping, and low entropy, consistently achieved the highest rewards (approaching 1,000), demonstrating a favorable trade-off between stability and efficiency. In contrast, Fast Training plateaued early at lower scores, while Balanced learning remained steady but suboptimal. Results were reproducible across three runs for each configuration.

\subsection{Comparative Performance: Rainbow DQN vs. PPO}

Figure~\ref{fig:ppo_vs_rainbow} compares PPO and Rainbow DQN learning in \texttt{MsPacman-v0}. PPO displays early convergence to a moderate range (600–800 points) but deteriorates after update 800, likely due to sampling noise and hyperparameter sensitivity. It still manages to acquire basic survival and collection behaviors.

Rainbow DQN, though more volatile, shows a clearer upward trajectory with multiple peaks surpassing 1,000 and 2,000 points. These spikes indicate discovery of higher-reward strategies, benefiting from Rainbow’s architectural features like prioritized replay and distributional outputs. Despite its instability, Rainbow demonstrates superior long-term reward potential within the same frame budget.

\subsection{Insights and Interpretation}

Rainbow DQN consistently outperforms PPO in peak performance, affirming the effectiveness of value-based methods enhanced with multi-step returns, noisy exploration, and replay prioritization in sparse-reward, long-horizon tasks. However, high variance in both methods suggests neither has fully stabilized. PPO’s reward collapse highlights the challenges of on-policy learning, while Rainbow’s fluctuations point to sensitivity in replay dynamics and learning rate tuning. Rainbow’s stronger trend suggests greater promise under the current constraints, while PPO may benefit from longer rollouts or adjusted GAE parameters.

\subsection{Rainbow DQN Hyperparameter Ablation}

Figure~\ref{fig:ablation} presents eight Rainbow DQN configurations varying in learning rate \(\eta\), multi-step return \(n\), and prioritization strength \(\alpha\). Four settings stand out: D, E, G, and H — all using \(\eta = 5 \times 10^{-5}\) or compensating via increased \(\alpha\), and three with \(n = 5\). These combinations yielded higher final rewards, suggesting that deeper bootstrapping and moderately aggressive learning rates facilitate better performance in sparse-reward environments.

\subsection{Extended Sweep: Replay and Update Scaling}

To test broader settings, we re-ran all eight ablations with a larger replay buffer (1M), slower target updates (every 5,000 steps), and extended \(\beta\)-annealing (500K frames). As shown in Figure~\ref{fig:extended_sweep}, all configurations improved relative to their 30K-frame baselines, with C\_large, E\_large, G\_large, and H\_large showing the greatest gains. These settings share a larger buffer and, in most cases, a 5-step return.

Despite improvements, all runs remained highly variable—fluctuating by \(\pm500\) points per episode. This reflects the stochastic nature of prioritized replay and the challenge of sparse rewards in Ms. Pac-Man. While extended settings enhanced median returns, further progress may require additional seeds, longer training durations, or targeted variance-reduction techniques.

% \subsection{Seed‐Level Reproducibility on Rainbow DQN}

% To assess the stability of our hyperparameter choices, we re‑ran Configurations A and E across three different random seeds (\(0,1,2\)). Figures~\ref{fig:seed_A} and \ref{fig:seed_E} show, for each seed, the episode‑wise total reward (dashed lines), the mean curve (solid black), and the shaded \(\pm1\sigma\) band.

% Overall, Configuration E achieves a higher average reward than A, but at the cost of increased jitter. These results underscore the importance of reporting across multiple seeds—averaging over 3–5 runs provides a more reliable estimate of true performance than any single trial. Given the wide per seed variability, reporting a single run can be misleading. Averaging across 3–5 seeds provides a more robust estimate of true algorithmic performance.


\subsection{Rainbow DQN Ablation Study}

To elucidate the contributions of individual components in the Rainbow DQN architecture, we conducted an ablation study comparing three simplified variants: \textbf{nstep1}, with multi-step returns disabled by setting $n=1$; \textbf{no\_prior}, using uniform sampling in place of prioritized replay; and \textbf{no\_noisy}, where NoisyLinear layers are replaced with standard linear ones, disabling learned exploration.

Figure~\ref{fig:rainbow_ablation} presents training performance across 45 episodes. All variants exhibit similar average scores (200–700 points), yet distinct patterns emerge.

The \textbf{full Rainbow} agent occasionally achieves notably higher rewards—e.g., sharp peaks around episodes 7 and 20—implying that the integration of prioritized replay, multi-step returns, and noisy exploration enhances strategic discovery. Nonetheless, its performance remains volatile in early training, suggesting instability.

The \textbf{no\_prior} agent performs competitively in later stages, at times surpassing full Rainbow after episode 25. This implies that prioritized replay, while beneficial for early learning, may not be crucial for final policy quality under constrained training.

The \textbf{no\_noisy} variant shows pronounced late-stage gains, exceeding 1000 points in several episodes. This suggests that deterministic policies may yield greater stability in this domain, albeit with less effective initial exploration.

By contrast, the \textbf{nstep1} configuration consistently underperforms, underscoring the critical role of multi-step bootstrapping in environments with sparse, delayed rewards such as Ms. Pac-Man.

To evaluate stability, we re-ran key configurations (e.g., A, E) across multiple seeds. While mean performance was consistent, high variance persisted across runs, reinforcing the need for averaging results across seeds when benchmarking deep RL algorithms.

\section{Conclusion}

In the \texttt{MsPacman-v0} environment, Rainbow DQN outperformed PPO in terms of peak reward and long-term potential. While both agents exhibited early learning, Rainbow’s combination of prioritized replay, multi-step returns, and noisy exploration proved more effective in sparse-reward, long-horizon scenarios, despite occasional instability.

PPO showed greater initial stability but suffered from later performance collapse, underscoring its sensitivity to on-policy sampling and hyperparameters. Rainbow's variance highlights its own limitations, yet in our frame budget, it demonstrated superior sample efficiency and strategic discovery.

Future work could enhance both agents by incorporating memory (e.g., LSTM) for improved temporal reasoning, extending training to tens of millions of frames to approach superhuman performance, and doing multiple runs per setting to mitigate training variance. These would strengthen agent robustness and further illuminate the challenges of mastering complex environments like Ms. Pac-Man.

\appendix
\section{Appendix}
\label{sec:appendix}

\subsection{PPO Hyperparameter Sweeps}
\begin{figure}[htbp]
  \centering
  \includegraphics[width=\linewidth]{PPO_output_hyperparameters_3set.png}
  \caption{PPO Hyperparameters Optimization Results}
  \label{fig:ppo_hyperparams}
\end{figure}

\subsection{Rainbow DQN vs PPO}
\begin{figure}[htbp]
  \centering
  \includegraphics[width=0.85\linewidth]{rainbow_vs_ppo.png}
  \caption{Training performance of PPO and Rainbow DQN agents.}
  \label{fig:ppo_vs_rainbow}
\end{figure}

\subsection{Rainbow DQN Ablation Results}
\begin{figure}[htbp]
  \centering
  \includegraphics[width=0.8\linewidth]{rainbow_8Regular.png}
  \caption{Learning curves for the eight hyperparameter configurations:
           \(\eta\in\{1\times10^{-5},5\times10^{-5}\}\), 
           \(n\in\{3,5\}\), 
           \(\alpha\in\{0.4,0.6\}\).}
  \label{fig:ablation}
\end{figure}

\subsection{Extended Hyperparameter Sweep}
\begin{figure}[htbp]
  \centering
  \includegraphics[width=0.9\linewidth]{rainbow_8Extended.png}
  \caption{Learning curves for the eight “large” hyperparameter runs (A\_large–H\_large).}
  \label{fig:extended_sweep}
\end{figure}

\subsection{Seed-Level Reproducibility}
\begin{figure}[htbp]
  \centering
  \includegraphics[width=0.8\linewidth]{rainbow_A_seed.png}
  \caption{Configuration A (\(\eta=1\times10^{-5},\,n=3,\,\alpha=0.4\)) across three seeds.}
  \label{fig:seed_A}
\end{figure}

\begin{figure}[htbp]
  \centering
  \includegraphics[width=0.8\linewidth]{rainbow_E_Seed.png}
  \caption{Configuration E (\(\eta=5\times10^{-5},\,n=3,\,\alpha=0.4\)) across three seeds.}
  \label{fig:seed_E}
\end{figure}

\subsection{Ablated Rainbow DQN Variants}
\begin{figure}[htbp]
  \centering
  \includegraphics[width=\linewidth]{rainbow_ablation_smooth.png}
  \caption{Training performance of Rainbow DQN and ablated variants on Ms. Pac-Man.}
  \label{fig:rainbow_ablation}
\end{figure}

\clearpage
\addcontentsline{toc}{section}{References}
\bibliographystyle{plain}
\bibliography{references}

\end{document}<|MERGE_RESOLUTION|>--- conflicted
+++ resolved
@@ -61,44 +61,20 @@
 \]
 where $r_t(\theta)$ is the probability ratio between the new and old policies, and $\hat{A}_t$ is an estimate of the advantage function. PPO strikes a balance between exploration and stability, making it suitable for a wide range of tasks without extensive tuning.
 
-<<<<<<< HEAD
-Evaluating agents in visually rich environments like Ms. Pac-Man is non-trivial. RL training is prone to instability from non-stationarity, bootstrapping errors, and high sensitivity to hyperparameters. Sample efficiency is critical in pixel-based settings, and generalization remains an open challenge: minor visual perturbations can significantly degrade performance \cite{zhang2020investigation}.
-
-=======
->>>>>>> bb697146
 \subsection{Related Work}
 Past approaches to Ms. Pac-Man include recurrent architectures for partial observability \cite{toromanoff2019deep} and planning-based methods like Monte Carlo Tree Search \cite{pieters2016monte}, often relying on engineered features. In contrast, we adopt a fully pixel-based learning setup and extend the robustness analysis via controlled visual perturbations.
 
 \section{Methodology}
 
-<<<<<<< HEAD
-We evaluate agents in the \texttt{MsPacman-v0} environment from OpenAI Gym, built on the Arcade Learning Environment (ALE) \cite{ale}. Each state is a $210 \times 160 \times 3$ RGB frame, which we preprocess into $84 \times 84$ grayscale or normalized color images in the $[0,1]$ range. To provide temporal context, we stack the last four frames. The action space includes nine discrete actions (cardinal, diagonal, and no-op). The reward function is sparse: +10 for pellets, +200 for ghosts (after a power pellet), and a –1 step penalty. Episodes end when the agent loses three lives.
-=======
 \subsection{Environment}
 
 We evaluate agents in the \texttt{MsPacman-v0} environment from OpenAI Gym, based on the Arcade Learning Environment (ALE) \cite{ale}. The environment outputs raw $210 \times 160 \times 3$ RGB frames, which we preprocess into $84 \times 84$ grayscale or color-normalized images scaled to $[0, 1]$. To encode temporal dynamics, we stack the last 4 frames as input. The action space comprises 9 discrete actions: four cardinal, four diagonal directions, and a no-op. Rewards are sparse: +10 for pellets, +200 for ghosts after a power pellet, and –1 per time step. Episodes end after the agent loses all 3 lives.
 
-\subsection{Preprocessing}
-
-We employ two preprocessing pipelines:
-
-\textbf{Baseline:} RGB frames are converted to grayscale, resized to $84 \times 84$ via bilinear interpolation, normalized, and stacked across 4 frames.
-
-\textbf{Color Perturbation:} To assess robustness, we introduce a custom \texttt{ColorPreprocessFrame} wrapper. Frames are first grayscaled, then tinted or transformed using OpenCV colormaps (e.g., \texttt{cv2.COLORMAP\_JET}). Tints include red, green, and blue channels. The result is a 3-channel RGB image that preserves semantic content while altering visual appearance.
-
-\subsection{Model Architectures}
-
-\paragraph{Rainbow DQN.} We implement the full Rainbow DQN \cite{hessel2018rainbow}, incorporating:
-a convolutional encoder (32, 64, 64 filters); a dueling head with separate value and advantage streams; NoisyLinear layers ($\sigma=0.017$); a distributional output with 51 atoms over $[-10, 10]$; prioritized replay ($\alpha = 0.6$, $\beta$ annealed from 0.4 to 1.0); and multi-step returns with $n = 3$. The target network is updated every 1,000 steps. Training uses the Adam optimizer with a learning rate of $1 \times 10^{-4}$.
-
-\paragraph{Proximal Policy Optimization (PPO).} PPO follows a shared convolutional encoder (identical to Rainbow), feeding into a 512-unit fully connected layer, then branching into actor and critic heads. We optimize the clipped surrogate objective ($\epsilon$) and use GAE with $\lambda$. PPO is trained with 3 different sets of hyperparameters representing different scenarios to determine which would be able to perform best.
->>>>>>> bb697146
-
 We employ two preprocessing pipelines. The baseline pipeline converts RGB frames to grayscale, resizes them to $84 \times 84$ via bilinear interpolation, normalizes the pixel values, and stacks four frames. To evaluate robustness, we also introduce a \texttt{ColorPreprocessFrame} wrapper that applies red, green, or blue tints or OpenCV colormaps (e.g., \texttt{cv2.COLORMAP\_JET}) to grayscale frames, yielding semantically identical but visually altered 3-channel RGB inputs.
 
 Our Rainbow DQN implementation follows the full architecture described in \cite{hessel2018rainbow}. It consists of a convolutional encoder (32, 64, 64 filters), a dueling head for value and advantage estimation, and NoisyLinear layers with initial standard deviation $\sigma=0.017$. The output is distributional, with 51 atoms over $[-10, 10]$. We use prioritized experience replay ($\alpha = 0.6$, $\beta$ annealed from 0.4 to 1.0) and multi-step returns with $n = 3$. Target networks are updated every 1,000 steps. The model is trained using Adam with a learning rate of $1 \times 10^{-4}$.
 
-PPO shares the same convolutional encoder but uses a 512-unit fully connected layer and separate actor-critic heads. It optimizes the clipped surrogate objective with $\epsilon = 0.1$ and applies Generalized Advantage Estimation (GAE) with $\lambda = 0.95$. PPO is trained with a batch size of 32, a learning rate of $2.5 \times 10^{-4}$, and 256-step rollouts for 1000 updates (totaling 256,000 steps).
+PPO follows a shared convolutional encoder (identical to Rainbow), feeding into a 512-unit fully connected layer, then branching into actor and critic heads. We optimize the clipped surrogate objective ($\epsilon$) and use GAE with $\lambda$. PPO is trained with 3 different sets of hyperparameters representing different scenarios to determine which would be able to perform best.
 
 All agents are trained using stacked-frame observations and the Adam optimizer. Rainbow DQN is trained for 30,000–50,000 frames per setting; PPO is trained for 1,000 steps due to its on-policy nature. We use a fixed seed (357) across all experiments. Evaluation is performed post-training, with exploration disabled. Ablation and color robustness studies were run on an NVIDIA RTX 3080 laptop, while hyperparameter tuning was performed on a Mac notebook. Training time ranged from 2 to 5 hours depending on the setup.
 
